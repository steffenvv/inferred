export interface PathContext {
    pushKey(key: string): void;
    popKey(): void;
    current(): string;
}

export interface ValidationContext {
    fail(message: string): never;
    readonly path: PathContext;
    typeName(value: any): string;
}

export interface ValidationOptions {
    readonly allowExtraProperties?: boolean;
}

export interface Validator<T> {
    validate(value: any, options?: ValidationOptions, context?: ValidationContext): T;
    isValid(value: any, options?: ValidationOptions): value is T;
    readonly orNull: Validator<T | null>;
    readonly orUndefined: Validator<T | undefined>;
    readonly array: Validator<ReadonlyArray<T>>;
    or<U>(otherValidator: Validator<U>): Validator<T | U>;
}

<<<<<<< HEAD
export interface AnyFunctionValidator extends Validator<Function> {
    thatReturns<R>(result: Validator<R>): FunctionValidator0<R>;
    thatAccepts<A>(arg1: Validator<A>): AnyFunctionValidator1<A>;
    thatAccepts<A, B>(arg1: Validator<A>, arg2: Validator<B>): AnyFunctionValidator2<A, B>;
    thatAccepts<A, B, C>(arg1: Validator<A>, arg2: Validator<B>, arg3: Validator<C>): AnyFunctionValidator3<A, B, C>;
}

export interface AnyFunctionValidator1<A> extends Validator<(a: A) => any> {
    andReturns<R>(result: Validator<R>): FunctionValidator1<A, R>;
}

export interface AnyFunctionValidator2<A, B> extends Validator<(a: A, b: B) => any> {
    andReturns<R>(result: Validator<R>): FunctionValidator2<A, B, R>;
}

export interface AnyFunctionValidator3<A, B, C> extends Validator<(a: A, b: B, c: C) => any> {
    andReturns<R>(result: Validator<R>): FunctionValidator3<A, B, C, R>;
}

export interface FunctionValidator0<R> extends Validator<() => R> {}

export interface FunctionValidator1<A, R> extends Validator<(a: A) => R> {}

export interface FunctionValidator2<A, B, R> extends Validator<(a: A, b: B) => R> {}

export interface FunctionValidator3<A, B, C, R> extends Validator<(a: A, b: B, c: C) => R> {}

function keys<T>(obj: T): (keyof T)[] {
=======
export function keys<T extends {}>(obj: T): (keyof T)[] {
>>>>>>> 8883c9de
    return Object.keys(obj) as (keyof T)[];
}

function plural(n: number, singular: string): string {
    return `${n} ${singular}${n === 1 ? "" : "s"}`;
}

function typeName(x: any): string {
    if (x === null) {
        return "null";
    } else if (x === undefined) {
        return "undefined";
    } else if (Array.isArray(x)) {
        return "an array";
    } else if (typeof x === "object") {
        return "an object";
    } else if (typeof x === "function") {
        return `a function accepting ${plural(x.length, "argument")}`;
    } else {
        return `a ${typeof x}`;
    }
}

export function makeContext(): ValidationContext {
    const path: string[] = [];

    const context: ValidationContext = {
        fail: (message: string): never => {
            const path = context.path.current();
            if (!path) {
                throw new Error(`Validation error: ${message}`);
            } else {
                throw new Error(`Validation error for key '${path}': ${message}`);
            }
        },

        path: {
            pushKey: key => path.push(key),

            popKey: () => path.pop(),

            current: () => path.join(".")
        },

        typeName
    };

    return context;
}

export function makeValidator<T>(
    validate: (value: any, options: ValidationOptions, context: ValidationContext) => T
): Validator<T> {
    return {
        validate: (x, options = {}, context = makeContext()) => {
            return validate(x, options, context);
        },

        isValid: (x: any, options = {}): x is T => {
            try {
                validate(x, options, makeContext());
                return true;
            } catch {
                return false;
            }
        },

        get orNull(): Validator<T | null> {
            return makeValidator(
                (x, options, context): T | null => {
                    if (x === null) {
                        return null;
                    }

                    return validate(x, options, context);
                }
            );
        },

        get orUndefined(): Validator<T | undefined> {
            return makeValidator(
                (x, options, context): T | undefined => {
                    if (x === undefined) {
                        return undefined;
                    }

                    return validate(x, options, context);
                }
            );
        },

        get array(): Validator<ReadonlyArray<T>> {
<<<<<<< HEAD
            return makeValidator((x, options, context): ReadonlyArray<T> => {
                if (!Array.isArray(x)) {
                    return context.fail(`expected an array, not ${context.typeName(x)}`);
                }

                const result: T[] = [];
                let changed = false;
=======
            return makeValidator(
                (x, options, context): ReadonlyArray<T> => {
                    if (!Array.isArray(x)) {
                        return context.fail(`expected an array, not ${typeName(x)}`);
                    }
>>>>>>> 8883c9de

                    const result: T[] = [];
                    let changed = false;

                    for (let i = 0; i < x.length; i++) {
                        context.path.pushKey(i.toString());
                        try {
                            const value = x[i];
                            const validatedValue = validate(value, options, context);
                            result.push(validatedValue);
                            changed = changed || value !== validatedValue;
                        } finally {
                            context.path.popKey();
                        }
                    }

                    /* Preserve the object identity if nothing changed. */
                    return changed ? result : x;
                }
            );
        },

        or<U>(otherValidator: Validator<U>): Validator<T | U> {
            return makeValidator(
                (x, options, context): T | U => {
                    try {
                        return validate(x, options, context);
                    } catch {
                        return otherValidator.validate(x, options, context);
                    }
                }
            );
        }
    };
}

export const aString = makeValidator(
    (x, options, context): string =>
        typeof x === "string" ? x : context.fail(`expected a string, not ${context.typeName(x)}`)
);

export const aBoolean = makeValidator(
    (x, options, context): boolean =>
        typeof x === "boolean" ? x : context.fail(`expected a boolean, not ${context.typeName(x)}`)
);

export const aNumber = makeValidator(
    (x, options, context): number =>
        typeof x === "number" ? x : context.fail(`expected a number, not ${context.typeName(x)}`)
);

export type ThunkValidator<T> = Validator<T> | (() => Validator<T>);

export type ValidatorMap<T> = { [K in keyof T]: ThunkValidator<T[K]> };

export type ExtendsUndefined<T> = T extends undefined ? true : false;

export type CanBeUndefined<T> = ExtendsUndefined<T> extends false ? false : true;

export type Omit<T, K> = Pick<T, Exclude<keyof T, K>>;

export type OptionalKeys<T> = { [K in keyof T]: CanBeUndefined<T[K]> extends true ? K : never }[keyof T];

export type RequiredKeys<T> = Exclude<keyof T, OptionalKeys<T>>;

export type UndefinedToOptional<T> = OptionalKeys<T> extends never
    ? T
    : { [K in RequiredKeys<T>]: T[K] } & { [K in OptionalKeys<T>]?: T[K] | undefined };

export type Validated<T> = { readonly [K in keyof UndefinedToOptional<T>]: UndefinedToOptional<T>[K] };

export function anObject<T>(validators: ValidatorMap<T>): Validator<Validated<T>> {
    const validatorKeys = keys(validators);

<<<<<<< HEAD
    return makeValidator((x, options, context): Validated<T> => {
        if (x === null || typeof x !== "object") {
            return context.fail(`expected an object, not ${context.typeName(x)}`);
        }
=======
    return makeValidator(
        (x, options, context): Validated<T> => {
            if (x === null || typeof x !== "object") {
                return context.fail(`expected an object, not ${typeName(x)}`);
            }
>>>>>>> 8883c9de

            const result: any = {};
            let changed = false;

            for (const key of validatorKeys) {
                if (typeof key !== "string") {
                    continue;
                }

                const value = x[key];
                const validator: ThunkValidator<any> = validators[key];
                const validate = typeof validator === "function" ? validator().validate : validator.validate;

                context.path.pushKey(key);
                try {
                    const validatedValue = validate(value, options, context);
                    if (validatedValue === undefined && !x.hasOwnProperty(key)) {
                        /* Don't introduce new keys for missing optional values. */
                    } else {
                        result[key] = validatedValue;
                        changed = changed || validatedValue !== value;
                    }
                } finally {
                    context.path.popKey();
                }
            }

            /* Check for extra keys */
            for (const key of keys(x)) {
                if (typeof key === "string" && !validators.hasOwnProperty(key)) {
                    if (!options.allowExtraProperties) {
                        return context.fail(`unexpected property "${key}"`);
                    } else {
                        /* Preserve the extra property in the validated object. */
                        result[key] = x[key];
                    }
                }
            }

            /* Preserve the object identity if nothing changed. */
            return changed ? result : x;
        }
    );
}

export function aStringLiteral<T extends string>(value: T): Validator<T> {
    return aStringUnion(value);
}

export function aStringUnion<T extends string>(...values: T[]): Validator<T> {
    const expectedType = values.map(x => `"${x}"`).join(" | ");

    return makeValidator((x, options, context) => {
        if (values.indexOf(x) === -1) {
            return context.fail(`expected ${expectedType}, not ${context.typeName(x)}`);
        }

        return x;
    });
}

function makeFunctionValidator(
    resultValidator: Validator<any>,
    ...argumentValidators: Validator<any>[]
): Validator<any> {
    const argCount = argumentValidators.length;

    return makeValidator((x, options, context) => {
        if (typeof x !== "function") {
            return context.fail(`expected a function, not ${context.typeName(x)}`);
        }

        const f: Function = x;

        if (f.length !== argCount) {
            return context.fail(
                `expected a function accepting ${plural(argCount, "argument")}, not ${context.typeName(x)}`
            );
        }

        return x;
    });
}

export const aFunction = ((): AnyFunctionValidator => {
    const anyValidator = makeValidator(x => x);

    const validator = makeValidator((x, options, context) => {
        if (typeof x !== "function") {
            return context.fail(`expected a function, not ${context.typeName(x)}`);
        }

        return x;
    });

    return {
        ...validator,
        thatReturns: (resultValidator: Validator<any>) => {
            return makeFunctionValidator(resultValidator);
        },
        thatAccepts: (...argumentValidators: Validator<any>[]) => {
            const validator = makeFunctionValidator(anyValidator, ...argumentValidators);
            return {
                ...validator,
                andReturns: (resultValidator: Validator<any>) => {
                    return makeFunctionValidator(resultValidator, ...argumentValidators);
                }
            };
        }
    };
})();

export type InferType<T extends Validator<any>> = T extends Validator<infer U> ? U : never;<|MERGE_RESOLUTION|>--- conflicted
+++ resolved
@@ -23,7 +23,6 @@
     or<U>(otherValidator: Validator<U>): Validator<T | U>;
 }
 
-<<<<<<< HEAD
 export interface AnyFunctionValidator extends Validator<Function> {
     thatReturns<R>(result: Validator<R>): FunctionValidator0<R>;
     thatAccepts<A>(arg1: Validator<A>): AnyFunctionValidator1<A>;
@@ -51,10 +50,7 @@
 
 export interface FunctionValidator3<A, B, C, R> extends Validator<(a: A, b: B, c: C) => R> {}
 
-function keys<T>(obj: T): (keyof T)[] {
-=======
 export function keys<T extends {}>(obj: T): (keyof T)[] {
->>>>>>> 8883c9de
     return Object.keys(obj) as (keyof T)[];
 }
 
@@ -147,21 +143,11 @@
         },
 
         get array(): Validator<ReadonlyArray<T>> {
-<<<<<<< HEAD
-            return makeValidator((x, options, context): ReadonlyArray<T> => {
-                if (!Array.isArray(x)) {
-                    return context.fail(`expected an array, not ${context.typeName(x)}`);
-                }
-
-                const result: T[] = [];
-                let changed = false;
-=======
             return makeValidator(
                 (x, options, context): ReadonlyArray<T> => {
                     if (!Array.isArray(x)) {
-                        return context.fail(`expected an array, not ${typeName(x)}`);
-                    }
->>>>>>> 8883c9de
+                        return context.fail(`expected an array, not ${context.typeName(x)}`);
+                    }
 
                     const result: T[] = [];
                     let changed = false;
@@ -236,18 +222,11 @@
 export function anObject<T>(validators: ValidatorMap<T>): Validator<Validated<T>> {
     const validatorKeys = keys(validators);
 
-<<<<<<< HEAD
-    return makeValidator((x, options, context): Validated<T> => {
-        if (x === null || typeof x !== "object") {
-            return context.fail(`expected an object, not ${context.typeName(x)}`);
-        }
-=======
     return makeValidator(
         (x, options, context): Validated<T> => {
             if (x === null || typeof x !== "object") {
-                return context.fail(`expected an object, not ${typeName(x)}`);
-            }
->>>>>>> 8883c9de
+                return context.fail(`expected an object, not ${context.typeName(x)}`);
+            }
 
             const result: any = {};
             let changed = false;
